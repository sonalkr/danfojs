<<<<<<< HEAD
import * as tf from "@tensorflow/tfjs";
import fetch from "node-fetch";
import XLSX from "xlsx";
import { open, Dataset, isDataset } from "frictionless.js";
import toArray from "stream-to-array";
import { Utils } from "../core/utils";
import { DataFrame } from "../core/frame";
=======
import { DataFrame } from '../core/frame'
import * as tf from '@tensorflow/tfjs'
// import fetch from "node-fetch"
// import fs from 'fs'


// import * as tf from '@tensorflow/tfjs'

>>>>>>> 140069d5

const utils = new Utils();

/**
 * Reads a CSV file from local or remote storage
 *
 * @param {source} URL or local file path to retreive CSV file. If it's a local path, it
 * must have prefix `file://` and it only works in node environment.
 * @param {config} (Optional). A CSV Config object that contains configurations
 *     for reading and decoding from CSV file(s).
 *
 * @returns {Promise} DataFrame structure of parsed CSV data
 */
export const read_csv = async (source, chunk) => {
  if (
    !(
      utils.__is_browser_env() ||
      source.startsWith("file://") ||
      source.startsWith("http")
    )
  ) {
    //probabily a relative path, append file:// to it
    source = `file://${process.cwd()}/${source}`;
  }

  let data = [];
  const csvDataset = tf.data.csv(source);
  const column_names = await csvDataset.columnNames();
  const sample = csvDataset.take(chunk);
  await sample.forEachAsync((row) => data.push(Object.values(row)));
  let df = new DataFrame(data, { columns: column_names });
  return df;
};

<<<<<<< HEAD
/**
 * Reads a JSON file from local or remote address
 *
 * @param {source} URL or local file path to retreive JSON file.
 * @returns {Promise} DataFrame structure of parsed CSV data
 */
export const read_json = async (source) => {
  if (utils.__is_node_env()) {
    // inside Node Env
    if (
      source.startsWith("https://") ||
      source.startsWith("http://") ||
      source.startsWith("file://")
    ) {
      //read from URL
      let res = await fetch(source, { method: "Get" });
      let json = await res.json();
      let df = new DataFrame(json);
      return df;
    } else {
      //Try reading file from local env
      let fs = await import("fs");
      return new Promise((resolve, reject) => {
        fs.readFile(source, (err, data) => {
          if (err) reject(err);
          let df = new DataFrame(JSON.parse(data));
          resolve(df);
        });
      });
    }
  } else {
    let res = await fetch(source, { method: "Get" });
    let json = await res.json();
    let df = new DataFrame(json);
    return df;
  }
};

/**
 * Reads an Excel file from local or remote address
 *
 *  * @param {kwargs} kwargs --> {
 *                        source       : string, URL or local file path to retreive Excel file.
 *                        sheet_name   : string, (Optional) Name of the sheet which u want to parse. Default will be the first sheet.
 *                        header_index : int, (Optional) Index of the row which represents the header(columns) of the data. Default will be the first non empty row.
 *                        data_index   : int, (Optional)Index of the row from which actual data(content) starts. Default will be the next row of `header_index`
 *                    }
 * @returns {Promise} DataFrame structure of parsed Excel data
 */
export const read_excel = async (kwargs) => {
  var { source, sheet_name, header_index, data_index } = kwargs;
  var is_a_url = source.match(/(http(s?)):\/\//g);
  var workbook;
  if (!header_index) {
    //default header_index
    header_index = 1;
  }
  if (!data_index) {
    //default data_index
    data_index = header_index + 1;
  }
  try {
    if (utils.__is_node_env()) {
      // inside Node Env
      if (is_a_url) {
        let res = await fetch(source, { method: "Get" });
        res = await res.arrayBuffer();
        res = new Uint8Array(res);
        workbook = XLSX.read(res, { type: "array" });
      } else {
        workbook = XLSX.readFile(source);
      }
    } else {
      let res = await fetch(source, { method: "Get" });
      res = await res.arrayBuffer();
      res = new Uint8Array(res);
      workbook = XLSX.read(res, { type: "array" });
    }
=======
// /**
//  * Reads a JSON file from local or remote address
//  * 
//  * @param {source} URL or local file path to retreive JSON file.
//  * @returns {Promise} DataFrame structure of parsed CSV data
//  */
// export const read_json = async (source) => {
//     if (source.startsWith("http")) {
//         //reading from the internet
//         fetch(source, { method: "Get" })
//             .then(res => res.json())
//             .then((json) => {
//                 let df = new DataFrame(json)
//                 return df
//             }).catch((err) => {
//                 throw Error(err)
//             })
//     } else {
//         //reading from local path
//         fs.readFile(source, (err, fileData) => {
//             if (err) {
//                 throw Error(err)
//             }
//             try {
//                 const object = JSON.parse(fileData)
//                 let df = new DataFrame(object)
//                 return df
//             } catch (err) {
//                 throw Error(err)
//             }
//         })


//     }

// }


// /**
//  * Reads a Excel file from local or remote address
//  * 
//  * @param {source} URL or local file path to retreive JSON file.
//  * @returns {Promise} DataFrame structure of parsed CSV data
//  */
// export const read_excel = async (source) => {
>>>>>>> 140069d5

    // Parse worksheet from workbook
    const worksheet = workbook.Sheets[sheet_name || workbook.SheetNames[0]];
    var range = XLSX.utils.decode_range(worksheet["!ref"]);
    var column_names = [],
      data = [];
    for (var R = header_index - 1; R <= range.e.r; ++R) {
      var row_data = [];
      for (var C = range.s.c; C <= range.e.c; ++C) {
        var cell_ref;

        //Populate column_names
        if (R == header_index - 1) {
          cell_ref = XLSX.utils.encode_cell({ c: C, r: header_index - 1 });
          if (worksheet[cell_ref]) {
            column_names.push(worksheet[cell_ref].v);
          }
        }

        //Populate corresponding data row
        if (R >= data_index - 1) {
          cell_ref = XLSX.utils.encode_cell({ c: C, r: R });
          if (worksheet[cell_ref]) {
            row_data.push(worksheet[cell_ref].v);
          }
        }
      }
      if (R >= data_index - 1) {
        data.push(row_data);
      }
    }
    let df = new DataFrame(data, { columns: column_names });
    return df;
  } catch (err) {
    throw new Error(err);
  }
};

/**
 * Opens a file using frictionless.js specification.
 * @param {string} pathOrDescriptor A path to the file/resources. It can be a local file,
 * a URL to a tabular data (CSV, EXCEL) or Datahub.io Data Resource.
 * Data comes with extra properties and specification conforming to the Frictionless Data standards.
 * @param {object} configs { data_num (Defaults => 0): The specific dataset to load, when reading data from a datapackage.json,
 *                          header (Defaults => true): Whether the dataset contains header or not.
 *                          }
 * @returns {DataFrame} Danfo DataFrame/Series
 */
export const read = async (
  path_or_descriptor,
  configs = { data_num: 0, header: true }
) => {
  let data_num = configs["data_num"];
  let header = configs["header"];
  let rows, file;

  if (isDataset(path_or_descriptor)) {
    console.log(
      "datapackage.json found. Loading Dataset package from Datahub.io"
    );
    const dataset = await Dataset.load(path_or_descriptor);
    file = dataset.resources[data_num];
    //TODO: toArray does not work in browser env, so this feature breaks when build for the web.
    // To fix this, we need a function to convert stream into text
    rows = await toArray(await file.rows());
  } else {
    try {
      file = open(path_or_descriptor);
      rows = await toArray(await file.rows());
    } catch (error) {
      console.log(error);
    }
  }

  if (["csv", "xls", "xlsx"].includes(await file.descriptor.format)) {
    if (header) {
      let df = new DataFrame(rows.slice(1), { columns: rows[0] });
      return df;
    } else {
      let df = new DataFrame(rows);
      return df;
    }
  } else {
    let df = new DataFrame(rows);
    return df;
  }
};

// /**
//  * Reads a Database into DataFrame
//  *
//  * @param {source} URL or local file path to retreive JSON file.
//  * @returns {Promise} DataFrame structure of parsed CSV data
//  */
// export const read_sql = async (source) => {

//     return "TODO"
// }<|MERGE_RESOLUTION|>--- conflicted
+++ resolved
@@ -1,4 +1,3 @@
-<<<<<<< HEAD
 import * as tf from "@tensorflow/tfjs";
 import fetch from "node-fetch";
 import XLSX from "xlsx";
@@ -6,16 +5,6 @@
 import toArray from "stream-to-array";
 import { Utils } from "../core/utils";
 import { DataFrame } from "../core/frame";
-=======
-import { DataFrame } from '../core/frame'
-import * as tf from '@tensorflow/tfjs'
-// import fetch from "node-fetch"
-// import fs from 'fs'
-
-
-// import * as tf from '@tensorflow/tfjs'
-
->>>>>>> 140069d5
 
 const utils = new Utils();
 
@@ -50,7 +39,6 @@
   return df;
 };
 
-<<<<<<< HEAD
 /**
  * Reads a JSON file from local or remote address
  *
@@ -129,53 +117,6 @@
       res = new Uint8Array(res);
       workbook = XLSX.read(res, { type: "array" });
     }
-=======
-// /**
-//  * Reads a JSON file from local or remote address
-//  * 
-//  * @param {source} URL or local file path to retreive JSON file.
-//  * @returns {Promise} DataFrame structure of parsed CSV data
-//  */
-// export const read_json = async (source) => {
-//     if (source.startsWith("http")) {
-//         //reading from the internet
-//         fetch(source, { method: "Get" })
-//             .then(res => res.json())
-//             .then((json) => {
-//                 let df = new DataFrame(json)
-//                 return df
-//             }).catch((err) => {
-//                 throw Error(err)
-//             })
-//     } else {
-//         //reading from local path
-//         fs.readFile(source, (err, fileData) => {
-//             if (err) {
-//                 throw Error(err)
-//             }
-//             try {
-//                 const object = JSON.parse(fileData)
-//                 let df = new DataFrame(object)
-//                 return df
-//             } catch (err) {
-//                 throw Error(err)
-//             }
-//         })
-
-
-//     }
-
-// }
-
-
-// /**
-//  * Reads a Excel file from local or remote address
-//  * 
-//  * @param {source} URL or local file path to retreive JSON file.
-//  * @returns {Promise} DataFrame structure of parsed CSV data
-//  */
-// export const read_excel = async (source) => {
->>>>>>> 140069d5
 
     // Parse worksheet from workbook
     const worksheet = workbook.Sheets[sheet_name || workbook.SheetNames[0]];
@@ -250,7 +191,7 @@
     }
   }
 
-  if (["csv", "xls", "xlsx"].includes(await file.descriptor.format)) {
+  if ([ "csv", "xls", "xlsx" ].includes(await file.descriptor.format)) {
     if (header) {
       let df = new DataFrame(rows.slice(1), { columns: rows[0] });
       return df;
