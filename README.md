--- conflicted
+++ resolved
@@ -51,11 +51,7 @@
 To use Danfo.js via script tags, copy and paste the CDN below to the body of your HTML file
 
 ```html
-<<<<<<< HEAD
     <script src="https://cdn.jsdelivr.net/npm/danfojs@0.2.7/lib/bundle.min.js"></script> 
-=======
-    <script src="https://cdn.jsdelivr.net/npm/danfojs@0.2.6/lib/bundle.min.js"></script> 
->>>>>>> 083ff1b3
 ```
 See all available versions [here](https://www.jsdelivr.com/package/npm/danfojs)
 
